o<toolchange> sub
(print, o<toolchange>)

o100 if [#<_task> EQ 0]
    (debug, Task is null)
    o<toolchange> return [999]
o100 endif (this code eliminates tool missing error on load for multiple use tools)

;assign the tool numbers held in parameters to the pocket numbers
#1 = #5191
#2 = #5192
#3 = #5193
#4 = #5194
#5 = #5195
#6 = #5196
#7 = #5197
#8 = #5198
#9 = #5199
#10 = #5200
#11 = #5201
#12 = #5202

; assign the programmable coolant parameters
#<activate_programmable_coolant> = #13
#<horizontal_spindle_nozzle_dist> = #14
#<vertical_spindle_nozzle_dist> = #15
#<pc_angle_offset> = #16

; assign the variables passed by M6 to some parameters
#100 = #<selected_tool>
#110 = #<tool_in_spindle>
#120 = #<selected_pocket>

o110 if [#100 EQ #110] ; checks if tool in the spindle is same as requested
    o<toolchange> endsub [1]
    M2
o110 endif

#<next_pocket> = 0 ; assigns 0 to the next pocket for a later check if the tool is found in the carousel
#<open_pocket> = 0
<<<<<<< HEAD
#15 = 12 ; assign test parameter the number of pockets in the carousel

o120 do
    o121 if [#[5190 + #15] EQ #100] ; checks all pockets to see if it contains tool number requested as the new tool
        #<next_pocket> = #15 ; if tool is found in pocket, assigns the next pocket
    o121 endif
    o122 if [#[5190 + #15] EQ 0] ; checks if the pocket is empty, last pocket checked will be the lowest empty pocket number, for putting tool in spindle away.
        #<open_pocket> = #15
    o122 endif
    #15= [#15 - 1]
o120 while [#15 GT 0]
o130 if [#<next_pocket> EQ 0] ; if tool is not found, aborts and sends a message
=======

#17 = 12 ;assign test parameter the number of pockets in the carousel

O100 do
 	O110 if [#[5190 + #17] EQ #100] ; checks all pockets to see if it contains tool number requested as the new tool
		#<next_pocket> = #17 ; if tool is found in pocket, assigns the next pocket

	O110 endif

	O115 if [#[5190 + #17] EQ 0] ; checks if the pocket is empty, last pocket checked will be the lowest empty pocket number, for putting tool in spindle away.
		#<open_pocket> = #17

	O115 endif
  #17= [#17 - 1]
O100 while [#17 GT 0]

O120 if [#<next_pocket> EQ 0] ; if tool is not found, aborts and sends a message
>>>>>>> a05d5294
    (abort, tool not in carousel)
o130 endif

; now we know which pocket the next tool is sitting in
; we need to know if we need to put a tool away
; or if there is not tool in the spindle

o140 if [#110 GT 0] ; checks if there is a valid tool in the spindle
    o141 if [#<open_pocket> EQ 0] ; If there is a tool in the spindle, checks if there is an open pocket
        (abort, carousel is full, cant put away tool in into carousel)
    o141 endif
    M10 P[#<open_pocket>] ; move carousel to an open pocket
    M21 ; puts the tool in spindle away into the open pocket
    (DEBUG, EVAL[vcp.getWidget{"dynatc"}.store_tool{#<open_pocket>, #110}])
    #30 = #<open_pocket>
    ##30 = #110 ; save tool number in pocket
    #5231 = 0 ; empty tool in the spindle
o140 endif

G90
G0 G53 Z0

o150 IF [#100 GT 0] ; selected tool is not tool0
    M10 P#<next_pocket> ; set the carousel to move to the right pocket for the selected tool
    M65 P1
    M64 P0
    M66 P1 L3 Q5 ; check carousel out position sensor
    o151 if [#5399 LT 0]
        M65 P0 ; turn off the solenoid to send atc to tool change
        (abort, failed to send carousel home) ; abort if the 	sensor does not activate in 5 seconds
    o151 endif
    M65 P0

    (DEBUG, EVAL[vcp.getWidget{"dynatc"}.store_tool{#<next_pocket>, 0}])
    M22 ; Carousel out
    #25 = #<next_pocket>
    ##25 = 0 ; empty the pocket
    #5231 = #100 ; Set persistent variable to remember tool in spindle after power cycle
o150 Else
    M65 P2 ; deactive drawbar
    M65 P0 ; make sure ATC out solenoid is off
    M64 P1 ; move carousel home
    M66 P0 L3 Q4 ; check carousel in position sensor
    o152 if [#5399 LT 0]
        M65 P1 ; turn off the solenoid to send atc home
        (abort, failed to send carousel home) ; abort if the 	sensor does not activate in 5 seconds
    o152 endif
    M65 P1
o150 endif

; assign the tool numbers in the pockets to the parameters
#5191 = #1
#5192 = #2
#5193 = #3
#5194 = #4
#5195 = #5
#5196 = #6
#5197 = #7
#5198 = #8
#5199 = #9
#5200 = #10
#5201 = #11
#5202 = #12

M61 Q#100

o160 if [1 EQ 1]
    G43 H#100
o160 endif

#<pc_tool_length> = #5403
#<tool_tip_position> = [[4] + [#<pc_tool_length>]]
#<coolant_abs_angle> = [ATAN[#<tool_tip_position>] / [8]]
#<coolant_final_angle> = [[#<coolant_abs_angle>] + [0]]
#1000 = #<coolant_final_angle>
(DEBUG, EVAL[vcp.getWidget{"coolant_final_angle"}.setValue{#1000}])
M68 E20 Q[#<coolant_final_angle>]

o<toolchange> endsub [1]

M2<|MERGE_RESOLUTION|>--- conflicted
+++ resolved
@@ -38,38 +38,18 @@
 
 #<next_pocket> = 0 ; assigns 0 to the next pocket for a later check if the tool is found in the carousel
 #<open_pocket> = 0
-<<<<<<< HEAD
-#15 = 12 ; assign test parameter the number of pockets in the carousel
+#17 = 12 ; assign test parameter the number of pockets in the carousel
 
 o120 do
-    o121 if [#[5190 + #15] EQ #100] ; checks all pockets to see if it contains tool number requested as the new tool
-        #<next_pocket> = #15 ; if tool is found in pocket, assigns the next pocket
+    o121 if [#[5190 + #17] EQ #100] ; checks all pockets to see if it contains tool number requested as the new tool
+        #<next_pocket> = #17 ; if tool is found in pocket, assigns the next pocket
     o121 endif
-    o122 if [#[5190 + #15] EQ 0] ; checks if the pocket is empty, last pocket checked will be the lowest empty pocket number, for putting tool in spindle away.
-        #<open_pocket> = #15
+    o122 if [#[5190 + #17] EQ 0] ; checks if the pocket is empty, last pocket checked will be the lowest empty pocket number, for putting tool in spindle away.
+        #<open_pocket> = #17
     o122 endif
-    #15= [#15 - 1]
-o120 while [#15 GT 0]
+    #17= [#17 - 1]
+o120 while [#17 GT 0]
 o130 if [#<next_pocket> EQ 0] ; if tool is not found, aborts and sends a message
-=======
-
-#17 = 12 ;assign test parameter the number of pockets in the carousel
-
-O100 do
- 	O110 if [#[5190 + #17] EQ #100] ; checks all pockets to see if it contains tool number requested as the new tool
-		#<next_pocket> = #17 ; if tool is found in pocket, assigns the next pocket
-
-	O110 endif
-
-	O115 if [#[5190 + #17] EQ 0] ; checks if the pocket is empty, last pocket checked will be the lowest empty pocket number, for putting tool in spindle away.
-		#<open_pocket> = #17
-
-	O115 endif
-  #17= [#17 - 1]
-O100 while [#17 GT 0]
-
-O120 if [#<next_pocket> EQ 0] ; if tool is not found, aborts and sends a message
->>>>>>> a05d5294
     (abort, tool not in carousel)
 o130 endif
 
