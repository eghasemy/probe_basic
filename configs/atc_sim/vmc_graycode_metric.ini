--- conflicted
+++ resolved
@@ -31,12 +31,9 @@
 USER_BUTTONS_PATH = user_buttons/
 USER_DROS_PATH = user_dro_display/
 DRO_DISPLAY = xyz
-<<<<<<< HEAD
-=======
 # ATC tab display options, 0 = no atc tab displayed, 1 = Carousel atc display, 2 = rack atc display
 ATC_TAB_DISPLAY = 1
 USER_ATC_BUTTONS_PATH = user_atc_buttons/
->>>>>>> 154906b0
 
 [FILTER]
 PROGRAM_EXTENSION = .nc,.txt,.tap Other NC files
