--- conflicted
+++ resolved
@@ -11,9 +11,6 @@
 	# Create the truetype directory if it doesn't exist
 	mkdir -p debian/python3-probe-basic/usr/share/fonts/truetype/
 	# Install the font file
-<<<<<<< HEAD
-	install -m 644 probe_basic/fonts/BebasKai.ttf debian/python3-probe-basic/usr/share/fonts/truetype/
-=======
 	install -m 644 fonts/BebasKai.ttf debian/python3-probe-basic/usr/share/fonts/truetype/
 
 	# create icons directory if it doesn't exist
@@ -30,5 +27,4 @@
 
 override_dh_install:
 	dh_install
-	qcompile debian/python3-probe-basic
->>>>>>> 7ebf78d6
+	qcompile debian/python3-probe-basic