import QtQuick 2.7
import QtQuick.Controls 1.5
import QtQuick.Layouts 1.3

Rectangle {
    visible: true
    width: 1024
    clip: false
    transformOrigin: Item.Center
    height: 600
    color: "#939695"
    border.color: "#00000000"

    Image {
        id: holder
        x: 0
        y: 140
        width: 452
        height: 321
        fillMode: Image.PreserveAspectCrop
        z: 0
        rotation: 0
        transformOrigin: Item.Center
        source: "images/lathe_chuck_dim_lines.png"
    }

    Row {
        id: upper_row
        x: 308
        y: -89
        width: 459
        height: 336
        spacing: 20; // a simple layout do avoid overlapping

        Repeater {
            id: upper_tools
            model: 5; // just define the number you want, can be a variable too

            delegate:
                Image {
                x: 380
                y: 0
                width: 50
                height: 200
                fillMode: Image.PreserveAspectFit
                z: 0
                rotation: 0
                state: "released"
                source: "images/lathe_center_turning_rp_bs.png"
                property real origin_x: 0.0
                property real origin_y: 0.0

                //                        MouseArea {
                //                            anchors.fill: parent
                //                            onClicked: {
                //                                tool_selected(upper_tools.itemAt(index), "upper", index)
                //                            }
                //                        }
                states: [
                    State {
                        name: "hidden"
                        PropertyChanges { target: upper_tools.itemAt(index); x: 70*index ; y: -180 }
                    },
                    State {
                        name: "released"
                        PropertyChanges { target: upper_tools.itemAt(index); x: 70*index ; y: 0 }
                    },
                    State {
                        name: "selected"
                        PropertyChanges { target: upper_tools.itemAt(index); x: 65 + origin_x; y: 135 + origin_y }
                    }
                ]
                transitions: Transition {
                    NumberAnimation{ properties: "x,y"; easing.type: Easing.OutExpo }
                }
            }
        }
    }

    Row {
        id: lower_row
        x: 308
        y: 351
        width: 467
        height: 389
        spacing: 20; // a simple layout do avoid overlapping

        Repeater {
            id: lower_tools
            model: 5; // just define the number you want, can be a variable too

            delegate:
                Image {
                x: 380
                y: 0
                width: 50
                height: 200
                fillMode: Image.PreserveAspectFit
                z: 0
                rotation: 0
                state: "released"
                source: "images/lathe_center_turning_fp_ts.png"
                property real origin_x: 0.0
                property real origin_y: 0.0

                //                        MouseArea {
                //                            anchors.fill: parent
                //                            onClicked: {
                //                                tool_selected(lower_tools.itemAt(index), "lower", index)
                //                            }
                //                        }
                states: [
                    State {
                        name: "hidden"
                        PropertyChanges { target: lower_tools.itemAt(index); x: 70*index ; y: +300 }
                    },
                    State {
                        name: "released"
                        PropertyChanges { target: lower_tools.itemAt(index); x: 70*index; y: 100 }
                    },
                    State {
                        name: "selected"
                        PropertyChanges { target: lower_tools.itemAt(index); x: 65 + origin_x; y: 5 + origin_y }
                    }
                ]
                transitions: Transition {
                    NumberAnimation{ properties: "x,y"; easing.type: Easing.OutExpo }
                }
            }
        }
    }

    Column {
        id: right_column
        x: 308
        y: 166
        width: 199
        height: 269
        spacing: 20; // a simple layout do avoid overlapping

<<<<<<< HEAD
            Repeater {
                id: right_tools
                model: 7; // just define the number you want, can be a variable too

                delegate:
                    Image {
                        x: 0
                        y: 0
                        width: 200
                        height: 38
                        fillMode: Image.PreserveAspectFit
                        z: 0
                        rotation: 0
                        state: "released"
                        source: "images/lathe_internal_threading_bs.png"
                        property real origin_x: 0.0
                        property real origin_y: 0.0


                        MouseArea {
                            anchors.fill: parent
                            onClicked: {
                                tool_selected(right_tools.itemAt(index), "right", index)
                            }
                        }
                        states: [
                            State {
                                name: "hidden"
                                PropertyChanges { target: right_tools.itemAt(index); x: 800 ; y: 58*index }
                            },
                            State {
                                name: "released"
                                PropertyChanges { target: right_tools.itemAt(index); x: 500; y: 58*index }
                            },
                            State {
                                name: "selected"
                                PropertyChanges { target: right_tools.itemAt(index); x: 65 + origin_x; y: 116 + origin_y }
                            }
                        ]
                        transitions: Transition {
                            NumberAnimation{ properties: "x,y"; easing.type: Easing.OutExpo }
                        }
=======
        Repeater {
            id: right_tools
            model: 5; // just define the number you want, can be a variable too

            delegate:
                Image {
                x: 0
                y: 0
                width: 200
                height: 38
                fillMode: Image.PreserveAspectFit
                z: 0
                rotation: 0
                state: "released"
                source: "images/lathe_internal_threading_bs.png"
                property real origin_x: 0.0
                property real origin_y: 0.0


                //                        MouseArea {
                //                            anchors.fill: parent
                //                            onClicked: {
                //                                tool_selected(right_tools.itemAt(index), "right", index)
                //                            }
                //                        }
                states: [
                    State {
                        name: "hidden"
                        PropertyChanges { target: right_tools.itemAt(index); x: 800 ; y: 58*index }
                    },
                    State {
                        name: "released"
                        PropertyChanges { target: right_tools.itemAt(index); x: 500; y: 58*index }
                    },
                    State {
                        name: "selected"
                        PropertyChanges { target: right_tools.itemAt(index); x: 65 + origin_x; y: 116 + origin_y }
>>>>>>> 1658ed3a
                    }
                ]
                transitions: Transition {
                    NumberAnimation{ properties: "x,y"; easing.type: Easing.OutExpo }
                }
            }
        }
    }




    Component.onCompleted: {

        var upper_tool_pics = [
                    "images/lathe_lh_turning_rp_bs.png",
                    "images/lathe_center_turning_rp_bs.png",
                    "images/lathe_rh_turning_rp_bs.png",
                    "images/lathe_lh_threading_rp_ts.png",
                    "images/lathe_rh_parting_rp_bs.png"
                ];

        var lower_tool_pics = [
                    "images/lathe_lh_turning_fp_ts.png",
                    "images/lathe_center_turning_fp_ts.png",
                    "images/lathe_rh_turning_fp_ts.png",
                    "images/lathe_rh_threading_fp_ts.png",
                    "images/lathe_parting_fp_ts.png"
                ];

        var right_tool_pics = [
<<<<<<< HEAD
            "images/lathe_rh_internal_grooving_bs.png",
            "images/lathe_internal_threading_bs.png",
            "images/lathe_internal_boring_bs.png",
            "images/lathe_internal_drilling_ts.png",
            "images/lathe_internal_boring_ts.png",
            "images/lathe_internal_threading_ts.png",
            "images/lathe_rh_internal_grooving.png"
        ];
=======
                    "images/lathe_internal_threading_bs.png",
                    "images/lathe_internal_boring_bs.png",
                    "images/lathe_internal_drilling_ts.png",
                    "images/lathe_internal_boring_ts.png",
                    "images/lathe_internal_threading_ts.png"
                ];
>>>>>>> 1658ed3a

        var upper_tool_origins = [
                    [-50, 0],
                    [-25, 0],
                    [0, 0],
                    [0, 0],
                    [0, 0]
                ];

        var lower_tool_origins = [
                    [-50, 0],
                    [-25, 0],
                    [0, 0],
                    [0, 0],
                    [0, 0]
                ];

        var right_tool_origins = [
                    [0, -29],
                    [0, -29],
                    [0, -29],
                    [0, 0],
                    [0, 29],
                    [0, 29],
                    [0, 29]
                ];

        set_element_properties(upper_tools, upper_tool_pics, upper_tool_origins);
        set_element_properties(lower_tools, lower_tool_pics, lower_tool_origins);
        set_element_properties(right_tools, right_tool_pics, right_tool_origins);
    }


    function set_element_properties(element, pics, origin) {
<<<<<<< HEAD
        for (var i = 0; i < element.model; i++) {
=======
        for (var i = 0; i < 5; i++) {
>>>>>>> 1658ed3a
            element.itemAt(i).origin_x = origin[i][0];
            element.itemAt(i).origin_y = origin[i][1];
            element.itemAt(i).source = pics[i];
        }
    }


    function tool_selected(tool, group, index) {

        // handler.selected_tool(group, index)

        if (tool.state === "selected") {
            for (var i = 0; i < 5; i++){
                upper_tools.itemAt(i).state = "released"
                lower_tools.itemAt(i).state = "released"
            }
            for (var j = 0; j < 7; j++){
                right_tools.itemAt(j).state = "released"
            }
        }
        else {
            for (var k = 0; k < 5; k++){
                upper_tools.itemAt(k).state = "hidden"
                lower_tools.itemAt(k).state = "hidden"
            }
            for (var l = 0; l < 7; l++){
                right_tools.itemAt(l).state = "hidden"
            }
            tool.state  = "selected"
        }
    }

    Connections {
        target: handler

        onToolOrientationSig: {
            var tool_orientation = 0

            if (active_tool_orientation === 1){
                tool_selected(lower_tools.itemAt(0), "lower", 0)
            }
            else if (active_tool_orientation === 2){
                tool_selected(lower_tools.itemAt(2), "lower", 2)
            }
            else if (active_tool_orientation === 3){
                tool_selected(upper_tools.itemAt(2), "upper", 2)
            }
            else if (active_tool_orientation === 4){
                tool_selected(upper_tools.itemAt(0), "upper", 0)
            }
            /*
            else if (active_tool_orientation === 5){
                tool_selected(upper_tools.itemAt(2), "upper", 2)
            }
            */
            else if (active_tool_orientation === 6){
                tool_selected(lower_tools.itemAt(1), "lower", 1)
            }
            /*
            else if (active_tool_orientation === 7){
                tool_selected(upper_tools.itemAt(2), "upper", 2)
            }
            */
            else if (active_tool_orientation === 8){
                tool_selected(upper_tools.itemAt(1), "upper", 1)
            }
            else if (active_tool_orientation === 9) {
                tool_selected(right_tools.itemAt(2), "right", 2)
            }

        }
    }
}<|MERGE_RESOLUTION|>--- conflicted
+++ resolved
@@ -138,53 +138,9 @@
         height: 269
         spacing: 20; // a simple layout do avoid overlapping
 
-<<<<<<< HEAD
             Repeater {
                 id: right_tools
                 model: 7; // just define the number you want, can be a variable too
-
-                delegate:
-                    Image {
-                        x: 0
-                        y: 0
-                        width: 200
-                        height: 38
-                        fillMode: Image.PreserveAspectFit
-                        z: 0
-                        rotation: 0
-                        state: "released"
-                        source: "images/lathe_internal_threading_bs.png"
-                        property real origin_x: 0.0
-                        property real origin_y: 0.0
-
-
-                        MouseArea {
-                            anchors.fill: parent
-                            onClicked: {
-                                tool_selected(right_tools.itemAt(index), "right", index)
-                            }
-                        }
-                        states: [
-                            State {
-                                name: "hidden"
-                                PropertyChanges { target: right_tools.itemAt(index); x: 800 ; y: 58*index }
-                            },
-                            State {
-                                name: "released"
-                                PropertyChanges { target: right_tools.itemAt(index); x: 500; y: 58*index }
-                            },
-                            State {
-                                name: "selected"
-                                PropertyChanges { target: right_tools.itemAt(index); x: 65 + origin_x; y: 116 + origin_y }
-                            }
-                        ]
-                        transitions: Transition {
-                            NumberAnimation{ properties: "x,y"; easing.type: Easing.OutExpo }
-                        }
-=======
-        Repeater {
-            id: right_tools
-            model: 5; // just define the number you want, can be a variable too
 
             delegate:
                 Image {
@@ -219,7 +175,6 @@
                     State {
                         name: "selected"
                         PropertyChanges { target: right_tools.itemAt(index); x: 65 + origin_x; y: 116 + origin_y }
->>>>>>> 1658ed3a
                     }
                 ]
                 transitions: Transition {
@@ -251,7 +206,6 @@
                 ];
 
         var right_tool_pics = [
-<<<<<<< HEAD
             "images/lathe_rh_internal_grooving_bs.png",
             "images/lathe_internal_threading_bs.png",
             "images/lathe_internal_boring_bs.png",
@@ -260,14 +214,6 @@
             "images/lathe_internal_threading_ts.png",
             "images/lathe_rh_internal_grooving.png"
         ];
-=======
-                    "images/lathe_internal_threading_bs.png",
-                    "images/lathe_internal_boring_bs.png",
-                    "images/lathe_internal_drilling_ts.png",
-                    "images/lathe_internal_boring_ts.png",
-                    "images/lathe_internal_threading_ts.png"
-                ];
->>>>>>> 1658ed3a
 
         var upper_tool_origins = [
                     [-50, 0],
@@ -302,11 +248,7 @@
 
 
     function set_element_properties(element, pics, origin) {
-<<<<<<< HEAD
         for (var i = 0; i < element.model; i++) {
-=======
-        for (var i = 0; i < 5; i++) {
->>>>>>> 1658ed3a
             element.itemAt(i).origin_x = origin[i][0];
             element.itemAt(i).origin_y = origin[i][1];
             element.itemAt(i).source = pics[i];
