--- conflicted
+++ resolved
@@ -9,11 +9,7 @@
 from qtpy.QtCore import Slot, QRegExp, Qt
 from qtpy.QtGui import QFontDatabase, QRegExpValidator
 from qtpy.QtWidgets import QAbstractButton
-<<<<<<< HEAD
-from qtpy.QtWidgets import QWidget
-=======
 from qtpy.QtWidgets import QAction, QWidget
->>>>>>> 154906b0
 from qtpy import uic
 
 from qtpyvcp import actions
@@ -213,10 +209,6 @@
                 self.user_atc_buttons[module_name] = self.user_atc_button_modules[module_name].UserAtcButton()
                 
                 layout.addWidget(self.user_atc_buttons[module_name])
-
-        self.load_user_dros()
-
-        self.load_offset_dro()
 
     def load_user_buttons(self):
         self.user_button_modules = {}
