--- conflicted
+++ resolved
@@ -1,16 +1,6 @@
 ![](probe_basic/images/probe_basic_icon.png)
 
 
-<<<<<<< HEAD
-
-**Probe Basic Development Installation Guide**
-
-**1- Install Linuxcnc**
-
-
-
-    http://www.linuxcnc.org/testing-stretch-rtpreempt/
-=======
 **Probe Basic Development Installation Guide**
 
 **1- Install Linuxcnc**
@@ -20,11 +10,8 @@
 
 
 Select the "linuxcnc-stretch-uspace-amd64-r13.iso" option. you will need to make a bootable dvd or USB thumb drive depending on how you plan to install.  The below software is extremely easy and works flawlessly with linux debian OS images. Below is the link for it. I recommend using 2-4gb USB drive for quicker flashing.
->>>>>>> b6ac2dc7
 
 Select the "linuxcnc-stretch-uspace-amd64-r13.iso" option. you will need to make a bootable dvd or USB thumb drive depending on how you plan to install.  The below software is extremely easy and works flawlessly with linux debian OS images. Below is the link for it. I recommend using 2-4gb USB drive for quicker flashing.
-
-<<<<<<< HEAD
 
     https://www.balena.io/etcher/?ref=etcher_update
 
@@ -41,23 +28,6 @@
 
 **2- Upgrade to LinuxCNC version 2.8**
 
-=======
-    https://www.balena.io/etcher/?ref=etcher_update
-
-
-Once you have created your flash stick for linuxcnc proceed to install and boot the system. (note: It is advised to have an ethernet cable internet connection during install).  Select the graphical installation option. Follow the steps on screen to complete installation.
-
-After installation, copy the following in the main terminal one line at a time and hit enter, select Y for yes if asked at any point during installation.
-
-
-    sudo apt update
-
-    sudo apt upgrade
-
-
-**2- Upgrade to LinuxCNC version 2.8**
-
->>>>>>> b6ac2dc7
 Copy the following in the main terminal one line at a time and hit enter, select Y for yes if asked at any point during installation.
 
 
@@ -107,34 +77,23 @@
 
     pip install --editable .
 
-<<<<<<< HEAD
-=======
     cd
 
->>>>>>> b6ac2dc7
     cd ~/qtpyvcp/pyqt5designer/Qt5.7.1-64bit/
 
     sudo ./install.sh
 
-<<<<<<< HEAD
-=======
     cp ~/qtpyvcp/scripts/.xsessionrc ~/
 
 
 **IMPORTANT: now Log Off of Linux, then Log In again for the previous installation to take effect, then continue with step 6 after in a main terminal!**
 
->>>>>>> b6ac2dc7
 
 **6- Install probe_basic**
 
 Copy the following in the main terminal, hit enter.
 
 
-<<<<<<< HEAD
-    cd
-
-=======
->>>>>>> b6ac2dc7
     git clone https://github.com/kcjengr/probe_basic.git
 
 
@@ -150,13 +109,8 @@
     cd
 
     cp -r ~/probe_basic/probe_basic/fonts/ ~/.local/share/
-<<<<<<< HEAD
-    
-    cp -r ~/probe_basic/config/xyzab/ ~/linuxcnc/configs/
-=======
 
     cp -r ~/probe_basic/config/xyzab/ ~/linuxcnc/configs/    
->>>>>>> b6ac2dc7
 
 
 **8- Copy probe_basic config files**
@@ -196,10 +150,6 @@
 
 
 **11- Congratualtions you have made it through and should be ready to start having fun!**
-<<<<<<< HEAD
-
-=======
->>>>>>> b6ac2dc7
 
 
 
